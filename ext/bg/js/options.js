/*
 * Copyright (C) 2016  Alex Yatskov <alex@foosoft.net>
 * Author: Alex Yatskov <alex@foosoft.net>
 *
 * This program is free software: you can redistribute it and/or modify
 * it under the terms of the GNU General Public License as published by
 * the Free Software Foundation, either version 3 of the License, or
 * (at your option) any later version.
 *
 * This program is distributed in the hope that it will be useful,
 * but WITHOUT ANY WARRANTY; without even the implied warranty of
 * MERCHANTABILITY or FITNESS FOR A PARTICULAR PURPOSE.  See the
 * GNU General Public License for more details.
 *
 * You should have received a copy of the GNU General Public License
 * along with this program.  If not, see <http://www.gnu.org/licenses/>.
 */


function optionsSetDefaults(options) {
    const defaults = {
        general: {
            enable: true,
            audioPlayback: true,
            groupResults: true,
            softKatakana: true,
            maxResults: 32,
            showAdvanced: false
        },

        scanning: {
            requireShift: true,
            selectText: true,
            imposter: true,
            delay: 15,
            length: 10
        },

        dictionaries: {},

        anki: {
            enable: false,
            server: 'http://127.0.0.1:8765',
            tags: ['yomichan'],
            htmlCards: true,
            sentenceExt: 200,
            terms: {deck: '', model: '', fields: {}},
            kanji: {deck: '', model: '', fields: {}}
        }
    };

    const combine = (target, source) => {
<<<<<<< HEAD
        for (let key in source) {
            if (!(key in target)) {
=======
        for (const key in source) {
            if (!target.hasOwnProperty(key)) {
>>>>>>> 8966dc12
                target[key] = source[key];
            }
        }
    };

    combine(options, defaults);
    combine(options.general, defaults.general);
    combine(options.scanning, defaults.scanning);
    combine(options.anki, defaults.anki);
    combine(options.anki.terms, defaults.anki.terms);
    combine(options.anki.kanji, defaults.anki.kanji);

    return options;
}


function optionsVersion(options) {
    const fixups = [
        () => {
            const copy = (targetDict, targetKey, sourceDict, sourceKey) => {
                targetDict[targetKey] = sourceDict.hasOwnProperty(sourceKey) ? sourceDict[sourceKey] : targetDict[targetKey];
            };

            copy(options.general, 'autoStart', options, 'activateOnStartup');
            copy(options.general, 'audioPlayback', options, 'enableAudioPlayback');
            copy(options.general, 'softKatakana', options, 'enableSoftKatakanaSearch');
            copy(options.general, 'groupResults', options, 'groupTermResults');
            copy(options.general, 'showAdvanced', options, 'showAdvancedOptions');

            copy(options.scanning, 'requireShift', options, 'holdShiftToScan');
            copy(options.scanning, 'selectText', options, 'selectMatchedText');
            copy(options.scanning, 'delay', options, 'scanDelay');
            copy(options.scanning, 'length', options, 'scanLength');

            options.anki.enable = options.ankiMethod === 'ankiconnect';

            copy(options.anki, 'tags', options, 'ankiCardTags');
            copy(options.anki, 'sentenceExt', options, 'sentenceExtent');
            copy(options.anki.terms, 'deck', options, 'ankiTermDeck');
            copy(options.anki.terms, 'model', options, 'ankiTermModel');
            copy(options.anki.terms, 'fields', options, 'ankiTermFields');
            copy(options.anki.kanji, 'deck', options, 'ankiKanjiDeck');
            copy(options.anki.kanji, 'model', options, 'ankiKanjiModel');
            copy(options.anki.kanji, 'fields', options, 'ankiKanjiFields');

<<<<<<< HEAD
            const fixupFields = fields => {
                const fixups = {
                    '{expression-furigana}': '{furigana}',
                    '{glossary-list}': '{glossary}'
                };

                for (let name in fields) {
                    for (let fixup in fixups) {
                        fields[name] = fields[name].replace(fixup, fixups[fixup]);
                    }
                }
            };

            fixupFields(options.anki.terms.fields);
            fixupFields(options.anki.kanji.fields);

            for (let title in options.dictionaries) {
=======
            for (const title in options.dictionaries) {
>>>>>>> 8966dc12
                const dictionary = options.dictionaries[title];
                dictionary.enabled = dictionary.enableTerms || dictionary.enableKanji;
                dictionary.priority = 0;
            }
        },
        () => {
            const fixupFields = fields => {
                const fixups = {
                    '{expression-furigana}': '{furigana}',
                    '{glossary-list}': '{glossary}'
                };

                for (let name in fields) {
                    for (let fixup in fixups) {
                        fields[name] = fields[name].replace(fixup, fixups[fixup]);
                    }
                }
            };

            fixupFields(options.anki.terms.fields);
            fixupFields(options.anki.kanji.fields);
        }
    ];

    optionsSetDefaults(options);
    if (!options.hasOwnProperty('version')) {
        options.version = fixups.length;
    }

    while (options.version < fixups.length) {
        fixups[options.version++]();
    }

    return options;
}

function optionsLoad() {
    return new Promise((resolve, reject) => {
        chrome.storage.sync.get(null, options => resolve(optionsVersion(options)));
    });
}

function optionsSave(options) {
    return new Promise((resolve, reject) => {
        chrome.storage.sync.set(options, resolve);
    });
}<|MERGE_RESOLUTION|>--- conflicted
+++ resolved
@@ -50,13 +50,8 @@
     };
 
     const combine = (target, source) => {
-<<<<<<< HEAD
-        for (let key in source) {
-            if (!(key in target)) {
-=======
         for (const key in source) {
             if (!target.hasOwnProperty(key)) {
->>>>>>> 8966dc12
                 target[key] = source[key];
             }
         }
@@ -102,27 +97,7 @@
             copy(options.anki.kanji, 'model', options, 'ankiKanjiModel');
             copy(options.anki.kanji, 'fields', options, 'ankiKanjiFields');
 
-<<<<<<< HEAD
-            const fixupFields = fields => {
-                const fixups = {
-                    '{expression-furigana}': '{furigana}',
-                    '{glossary-list}': '{glossary}'
-                };
-
-                for (let name in fields) {
-                    for (let fixup in fixups) {
-                        fields[name] = fields[name].replace(fixup, fixups[fixup]);
-                    }
-                }
-            };
-
-            fixupFields(options.anki.terms.fields);
-            fixupFields(options.anki.kanji.fields);
-
-            for (let title in options.dictionaries) {
-=======
             for (const title in options.dictionaries) {
->>>>>>> 8966dc12
                 const dictionary = options.dictionaries[title];
                 dictionary.enabled = dictionary.enableTerms || dictionary.enableKanji;
                 dictionary.priority = 0;
@@ -135,8 +110,8 @@
                     '{glossary-list}': '{glossary}'
                 };
 
-                for (let name in fields) {
-                    for (let fixup in fixups) {
+                for (const name in fields) {
+                    for (const fixup in fixups) {
                         fields[name] = fields[name].replace(fixup, fixups[fixup]);
                     }
                 }
