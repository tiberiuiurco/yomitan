--- conflicted
+++ resolved
@@ -141,13 +141,8 @@
 
         const sentinelEventName = 'dynamicLoaderSentinel';
         const sentinelEventCallback = (e) => {
-<<<<<<< HEAD
-            if (e.script !== script) { return; }
+            if (e.script !== script.src) { return; }
             yomitan.off(sentinelEventName, sentinelEventCallback);
-=======
-            if (e.script !== script.src) { return; }
-            yomichan.off(sentinelEventName, sentinelEventCallback);
->>>>>>> f263e994
             parent.removeChild(script);
             resolve();
         };
